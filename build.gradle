--- conflicted
+++ resolved
@@ -124,14 +124,7 @@
     '-AcheckPurityAnnotations',
     '-ArequirePrefixInWarningSuppressions',
     '-AwarnUnneededSuppressions',
-<<<<<<< HEAD
-    // `com.sun.javadoc` is deprecated and superseded by `jdk.javadoc.doclet`.
-    //  `jdk.javadoc.doclet` only exists in Java 9 and later, so switching to it means losing support for Java 8.
-    // Classes are imported by OptionsDoclet and therefore this warning can't be suppressed there.
-    '-Xlint:-removal',
     '-AnoJreVersionCheck',
-=======
->>>>>>> e60a29a8
   ]
 }
 
