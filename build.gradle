--- conflicted
+++ resolved
@@ -1,38 +1,18 @@
-buildscript {
-  dependencies {
-    if (JavaVersion.current() >= JavaVersion.VERSION_11) {
-      // Code formatting; defines targets "spotlessApply" and "spotlessCheck".
-      // https://github.com/diffplug/spotless/tags ; see tags starting "gradle/"
-      // Only works on JDK 11+.
-      classpath 'com.diffplug.spotless:spotless-plugin-gradle:7.0.4'
-    }
-  }
-}
-
 plugins {
   id 'java-library'
 
   // To create a fat jar build/libs/...-all.jar, run: ./gradlew shadowJar
   id 'com.gradleup.shadow' version '8.3.7'
-<<<<<<< HEAD
-
-  // Error Prone linter
-  id 'net.ltgt.errorprone' version '4.2.0'
-
-  // Checker Framework pluggable type-checking
-  id 'org.checkerframework' version '0.6.55' apply false
-=======
 
   // Code formatting; defines targets "spotlessApply" and "spotlessCheck"
   // Requires JDK 11 or higher; the plugin crashes under JDK 8.
   id 'com.diffplug.spotless' version '7.0.4'
 
   // Error Prone linter
-  id('net.ltgt.errorprone') version '4.2.0'
+  id 'net.ltgt.errorprone' version '4.2.0'
 
   // Checker Framework pluggable type-checking
-  id 'org.checkerframework' version '0.6.55'
->>>>>>> b8edabb1
+  id 'org.checkerframework' version '0.6.55' apply false
 }
 
 repositories {
@@ -42,10 +22,6 @@
 
 ext {
   errorproneVersion = '2.38.0'
-<<<<<<< HEAD
-  isJava11orHigher = JavaVersion.current() >= JavaVersion.VERSION_11
-=======
->>>>>>> b8edabb1
   isJava17orHigher = JavaVersion.current() >= JavaVersion.VERSION_17
   isJava21orHigher = JavaVersion.current() >= JavaVersion.VERSION_21
 }
@@ -56,14 +32,8 @@
   implementation 'org.apache.commons:commons-text:1.13.1'
   implementation 'org.plumelib:reflection-util:1.1.5'
 
-<<<<<<< HEAD
-  testImplementation 'org.junit.jupiter:junit-jupiter-api:5.13.1'
-  testImplementation 'org.junit.platform:junit-platform-launcher:1.13.1'
-  testRuntimeOnly 'org.junit.jupiter:junit-jupiter-engine'
-=======
-  testImplementation("org.junit.jupiter:junit-jupiter:5.13.1")
-  testRuntimeOnly("org.junit.platform:junit-platform-launcher")
->>>>>>> b8edabb1
+  testImplementation 'org.junit.jupiter:junit-jupiter:5.13.1'
+  testRuntimeOnly 'org.junit.platform:junit-platform-launcher'
 }
 
 // To upload to Maven Central, see instructions in the file.
@@ -87,32 +57,11 @@
   }
 }
 
-if (isJava11orHigher) {
-  apply plugin: 'com.diffplug.spotless'
-  spotless {
-    format 'misc', {
-      // define the files to apply `misc` to
-      target '*.md', '.gitignore'
-
-<<<<<<< HEAD
-      // define the steps to apply to those files
-      trimTrailingWhitespace()
-      leadingTabsToSpaces(2)
-      endWithNewline()
-    }
-    java {
-      targetExclude('**/WeakIdentityHashMap.java')
-      googleJavaFormat()
-      formatAnnotations()
-    }
-    groovyGradle {
-      target '**/*.gradle'
-      greclipse()  // which formatter Spotless should use to format .gradle files.
-      leadingTabsToSpaces(2)
-      trimTrailingWhitespace()
-      // endWithNewline() // Don't want to end empty files with a newline
-    }
-=======
+spotless {
+  format 'misc', {
+    // define the files to apply `misc` to
+    target '*.md', '.gitignore'
+
     // define the steps to apply to those files
     trimTrailingWhitespace()
     leadingTabsToSpaces(2)
@@ -129,7 +78,6 @@
     leadingTabsToSpaces(2)
     trimTrailingWhitespace()
     // endWithNewline() // Don't want to end empty files with a newline
->>>>>>> b8edabb1
   }
 }
 
@@ -212,31 +160,6 @@
     '-Aversion',
   ]
 }
-<<<<<<< HEAD
-=======
-// To use a snapshot version of the Checker Framework.
-if (true) {
-  // TODO: Change the above test to false when CF is released.
-  ext.checkerFrameworkVersion = '3.49.4'
-  dependencies {
-    compileOnly "org.checkerframework:checker-qual:${checkerFrameworkVersion}"
-    testCompileOnly "org.checkerframework:checker-qual:${checkerFrameworkVersion}"
-    checkerFramework "org.checkerframework:checker:${checkerFrameworkVersion}"
-  }
-  configurations.all {
-    resolutionStrategy.cacheChangingModulesFor 0, 'minutes'
-  }
-}
-// To use a locally-built Checker Framework, run gradle with "-PcfLocal".
-if (project.hasProperty('cfLocal')) {
-  def cfHome = String.valueOf(System.getenv('CHECKERFRAMEWORK'))
-  dependencies {
-    compileOnly files(cfHome + '/checker/dist/checker-qual.jar')
-    testCompileOnly files(cfHome + '/checker/dist/checker-qual.jar')
-    checkerFramework files(cfHome + '/checker/dist/checker.jar')
-  }
-}
->>>>>>> b8edabb1
 
 // Javadoc
 
