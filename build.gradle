--- conflicted
+++ resolved
@@ -12,11 +12,7 @@
   id('net.ltgt.errorprone') version '4.0.1'
 
   // Checker Framework pluggable type-checking
-<<<<<<< HEAD
-  id 'org.checkerframework' version '0.6.38'
-=======
   id 'org.checkerframework' version '0.6.40'
->>>>>>> 72ba14c7
 }
 
 repositories {
@@ -27,19 +23,12 @@
 ext.errorproneVersion = '2.28.0'
 
 dependencies {
-<<<<<<< HEAD
-  implementation 'io.github.classgraph:classgraph:4.8.172'
-  implementation 'org.apache.commons:commons-lang3:3.14.0'
-  implementation 'org.apache.commons:commons-text:1.12.0'
-  implementation 'org.plumelib:reflection-util:1.1.3'
-=======
   implementation 'io.github.classgraph:classgraph:4.8.174'
   implementation 'org.apache.commons:commons-lang3:3.14.0'
   implementation 'org.apache.commons:commons-text:1.12.0'
   implementation 'org.plumelib:reflection-util:1.1.3'
 
   compileOnly "com.google.errorprone:error_prone_annotations:${errorproneVersion}"
->>>>>>> 72ba14c7
 
   testImplementation 'org.junit.jupiter:junit-jupiter-api:5.10.2'
   testRuntimeOnly 'org.junit.jupiter:junit-jupiter-engine'
@@ -93,11 +82,7 @@
 /// Error Prone linter
 
 dependencies {
-<<<<<<< HEAD
-  errorprone('com.google.errorprone:error_prone_core:2.26.1')
-=======
   errorprone('com.google.errorprone:error_prone_core:2.28.0')
->>>>>>> 72ba14c7
 }
 tasks.withType(JavaCompile).configureEach {
   // "-processing" avoids javac warning "No processor claimed any of these annotations".
@@ -150,11 +135,7 @@
 // To use a snapshot version of the Checker Framework.
 if (true) {
   // TODO: Change the above test to false when CF is released.
-<<<<<<< HEAD
   ext.checkerFrameworkVersion = '3.42.0-eisop3'
-=======
-  ext.checkerFrameworkVersion = '3.44.0'
->>>>>>> 72ba14c7
   dependencies {
     compileOnly "io.github.eisop:checker-qual:${checkerFrameworkVersion}"
     testCompileOnly "io.github.eisop:checker-qual:${checkerFrameworkVersion}"
