name: Java CI with Gradle

on: [push, pull_request]

jobs:
  build:

    runs-on: ubuntu-latest

    strategy:
      matrix:
<<<<<<< HEAD
        java: [ '11', '17', '21' ]
=======
        java: [ '11', '17', '21', '22' ]
>>>>>>> 72ba14c7

    steps:
    - uses: actions/checkout@v4
      with:
        fetch-depth: 1
        show-progress: false
    - name: Set up JDK
      uses: actions/setup-java@v4
      with:
        distribution: 'temurin'
        java-version: ${{ matrix.java }}
    - name: ./gradlew build
      run: ./gradlew build
    - name: Setup local CF
      run: ./.setup-CF.sh
    - name: ./gradlew -PcfLocal build
      run: ./gradlew -PcfLocal build
    - name: ./gradlew requireJavadoc
      run: ./gradlew requireJavadoc
    - name: ./gradlew spotlessCheck
      run: ./gradlew spotlessCheck<|MERGE_RESOLUTION|>--- conflicted
+++ resolved
@@ -9,11 +9,7 @@
 
     strategy:
       matrix:
-<<<<<<< HEAD
-        java: [ '11', '17', '21' ]
-=======
         java: [ '11', '17', '21', '22' ]
->>>>>>> 72ba14c7
 
     steps:
     - uses: actions/checkout@v4
